#  Copyright 2014->future! Mikko Korpela
#
#  Licensed under the Apache License, Version 2.0 (the "License");
#  you may not use this file except in compliance with the License.
#  You may obtain a copy of the License at
#
#      http://www.apache.org/licenses/LICENSE-2.0
#
#  Unless required by applicable law or agreed to in writing, software
#  distributed under the License is distributed on an "AS IS" BASIS,
#  WITHOUT WARRANTIES OR CONDITIONS OF ANY KIND, either express or implied.
#  See the License for the specific language governing permissions and
#  limitations under the License.
#
#  partly based on work by Pekka Klarck
#  by Nokia Solutions and Networks
#  that was licensed under Apache License Version 2.0
from __future__ import absolute_import, print_function

import os, re

from robot import __version__ as ROBOT_VERSION
from robot.api import ExecutionResult
from robot.errors import DataError
from robot.conf import RebotSettings
from robot.result.executionresult import CombinedResult

try:
    from robot.result import TestSuite
except ImportError:
    from robot.result.testsuite import TestSuite

from robot.model import SuiteVisitor


class ResultMerger(SuiteVisitor):

<<<<<<< HEAD
    def __init__(self, result, tests_root_name, out_dir):
=======
    def __init__(self, result, tests_root_name, out_dir, copied_artifacts):
>>>>>>> 8459d1a1
        self.root = result.suite
        self.errors = result.errors
        self.current = None
        self._skip_until = None
        self._tests_root_name = tests_root_name
        self._prefix = ""
        self._out_dir = out_dir
<<<<<<< HEAD

        # read original file names of copied screenshots and other artifacts
        self._copied_artifacts = []
        copied_artifacts_file = os.path.join(self._out_dir, "copied.artifacts")
        if os.path.isfile(copied_artifacts_file):
            with open(copied_artifacts_file, 'r', encoding="utf8") as f:
                self._copied_artifacts = f.readlines()
            self._copied_artifacts = [line.rstrip("\n") for line in self._copied_artifacts]
=======
        self._copied_artifacts = copied_artifacts
>>>>>>> 8459d1a1

    def merge(self, merged):
        try:
            self._set_prefix(merged.source)
            merged.suite.visit(self)
            if self.errors!=merged.errors: self.errors.add(merged.errors)
        except:
            print('Error while merging result %s' % merged.source)
            raise

    def _set_prefix(self, source):
        self._prefix = prefix(source)

    def start_suite(self, suite):
        if self._skip_until and self._skip_until != suite:
            return
        if not self.current:
            self.current = self._find_root(suite)
            assert(self.current)
            if self.current is not suite:
                for keyword in suite.keywords:
                    self.current.keywords.append(keyword)
        else:
            next = self._find(self.current.suites, suite)
            if next is None:
                self.current.suites.append(suite)
                suite.parent = self.current
                self._skip_until = suite
            else:
                self.current = next
                if self.current is not suite:
                    for keyword in suite.keywords:
                        self.current.keywords.append(keyword)

    def _find_root(self, suite):
        if self.root.name != suite.name:
            raise ValueError('self.root.name "%s" != suite.name "%s"' %
                             (self.root.name, suite.name))
        return self.root

    def _find(self, items, suite):
        name = suite.name
        source = suite.source
        for item in items:
            if item.name == name and item.source == source:
                return item
        return None

    def end_suite(self, suite):
        if self._skip_until and self._skip_until != suite:
            return
        if self._skip_until == suite:
            self._skip_until = None
            return
        self.merge_missing_tests(suite)
        self.merge_time(suite)
        self.clean_pabotlib_waiting_keywords(self.current)
        self.current = self.current.parent

    if ROBOT_VERSION <= '3.0':

        def clean_pabotlib_waiting_keywords(self, suite):
            pass

    else:

        def clean_pabotlib_waiting_keywords(self, suite):
            for index, keyword in reversed(list(enumerate(suite.keywords))):
                if (keyword.libname == "pabot.PabotLib" and
                    keyword.kwname.startswith("Run") and
                    len(keyword.keywords) == 0):
                    suite.keywords.pop(index)

    def merge_missing_tests(self, suite):
        cur = self.current
        for test in suite.tests:
            if not any(t.longname == test.longname for t in cur.tests):
                test.parent = cur
                cur.tests.append(test)

    def merge_time(self, suite):
        cur = self.current
        cur.endtime = max([cur.endtime, suite.endtime])
        cur.starttime = min([cur.starttime, suite.starttime])

    def visit_message(self, msg):
        # don't edit links if nothing was copied
        if not self._copied_artifacts:
            return

        # https://regex101.com/r/sBwbgN/5
        regexp_template = r'(src|href)="(.*?[\\\/]+)?({})"'
        if msg.html:
<<<<<<< HEAD
=======
            # FIXME: Regex must be constructed only once not per msg visit
>>>>>>> 8459d1a1
            for artifact in self._copied_artifacts:
                regexp = regexp_template.format(re.escape(artifact))
                if re.search(regexp, msg.message):
                    parent = msg.parent
                    while not isinstance(parent, TestSuite):
                        parent = parent.parent
                    suites_names = parent.longname.split('.')
                    if self._tests_root_name:
                        suites_names[0] = self._tests_root_name
                    msg.message = re.sub(regexp,
                                         r'\g<1>="\g<2>%s-\g<3>"' % self._prefix, msg.message)
                    # group 1 - "src" / "href"
                    # group 2 - possible path before file name
                    # group 3 - file name


class ResultsCombiner(CombinedResult):

    def add_result(self, other):
        for suite in other.suite.suites:
            self.suite.suites.append(suite)
        self.errors.add(other.errors)


def prefix(source):
    try:
        return os.path.split(os.path.dirname(source))[1]
    except:
        return ""

def group_by_root(results, critical_tags, non_critical_tags, invalid_xml_callback):
    groups = {}
    for src in results:
        try:
            res = ExecutionResult(src)
        except DataError as err:
            print(err.message)
            print("Skipping '%s' from final result" % src)
            invalid_xml_callback()
            continue
        res.suite.set_criticality(critical_tags, non_critical_tags)
        groups[res.suite.name] = groups.get(res.suite.name, []) + [res]
    return groups


<<<<<<< HEAD
def merge_groups(results, critical_tags, non_critical_tags, tests_root_name, invalid_xml_callback, out_dir=None):
=======
def merge_groups(results, critical_tags, non_critical_tags, tests_root_name, invalid_xml_callback, out_dir, copied_artifacts):
>>>>>>> 8459d1a1
    merged = []
    for group in group_by_root(results, critical_tags,
                               non_critical_tags, invalid_xml_callback).values():
        base = group[0]
<<<<<<< HEAD
        merger = ResultMerger(base, tests_root_name, out_dir)
=======
        merger = ResultMerger(base, tests_root_name, out_dir, copied_artifacts)
>>>>>>> 8459d1a1
        for out in group:
            merger.merge(out)
        merged.append(base)
    return merged


def merge(result_files, rebot_options, tests_root_name, copied_artifacts, invalid_xml_callback=None):
    assert(len(result_files) > 0)
    if invalid_xml_callback is None:
        invalid_xml_callback = lambda:0
    settings = RebotSettings(rebot_options)
    merged = merge_groups(result_files, settings.critical_tags,
                          settings.non_critical_tags, tests_root_name,
<<<<<<< HEAD
                          invalid_xml_callback, settings.output_directory)
=======
                          invalid_xml_callback, settings.output_directory,
                          copied_artifacts)
>>>>>>> 8459d1a1
    if len(merged) == 1:
        if not merged[0].suite.doc:
            merged[0].suite.doc = '[https://pabot.org/?ref=log|Pabot] result from %d executions.' % len(result_files)
        return merged[0]
    else:
        return ResultsCombiner(merged)<|MERGE_RESOLUTION|>--- conflicted
+++ resolved
@@ -35,11 +35,7 @@
 
 class ResultMerger(SuiteVisitor):
 
-<<<<<<< HEAD
-    def __init__(self, result, tests_root_name, out_dir):
-=======
     def __init__(self, result, tests_root_name, out_dir, copied_artifacts):
->>>>>>> 8459d1a1
         self.root = result.suite
         self.errors = result.errors
         self.current = None
@@ -47,18 +43,7 @@
         self._tests_root_name = tests_root_name
         self._prefix = ""
         self._out_dir = out_dir
-<<<<<<< HEAD
-
-        # read original file names of copied screenshots and other artifacts
-        self._copied_artifacts = []
-        copied_artifacts_file = os.path.join(self._out_dir, "copied.artifacts")
-        if os.path.isfile(copied_artifacts_file):
-            with open(copied_artifacts_file, 'r', encoding="utf8") as f:
-                self._copied_artifacts = f.readlines()
-            self._copied_artifacts = [line.rstrip("\n") for line in self._copied_artifacts]
-=======
         self._copied_artifacts = copied_artifacts
->>>>>>> 8459d1a1
 
     def merge(self, merged):
         try:
@@ -152,10 +137,7 @@
         # https://regex101.com/r/sBwbgN/5
         regexp_template = r'(src|href)="(.*?[\\\/]+)?({})"'
         if msg.html:
-<<<<<<< HEAD
-=======
             # FIXME: Regex must be constructed only once not per msg visit
->>>>>>> 8459d1a1
             for artifact in self._copied_artifacts:
                 regexp = regexp_template.format(re.escape(artifact))
                 if re.search(regexp, msg.message):
@@ -201,20 +183,12 @@
     return groups
 
 
-<<<<<<< HEAD
-def merge_groups(results, critical_tags, non_critical_tags, tests_root_name, invalid_xml_callback, out_dir=None):
-=======
 def merge_groups(results, critical_tags, non_critical_tags, tests_root_name, invalid_xml_callback, out_dir, copied_artifacts):
->>>>>>> 8459d1a1
     merged = []
     for group in group_by_root(results, critical_tags,
                                non_critical_tags, invalid_xml_callback).values():
         base = group[0]
-<<<<<<< HEAD
-        merger = ResultMerger(base, tests_root_name, out_dir)
-=======
         merger = ResultMerger(base, tests_root_name, out_dir, copied_artifacts)
->>>>>>> 8459d1a1
         for out in group:
             merger.merge(out)
         merged.append(base)
@@ -228,12 +202,8 @@
     settings = RebotSettings(rebot_options)
     merged = merge_groups(result_files, settings.critical_tags,
                           settings.non_critical_tags, tests_root_name,
-<<<<<<< HEAD
-                          invalid_xml_callback, settings.output_directory)
-=======
                           invalid_xml_callback, settings.output_directory,
                           copied_artifacts)
->>>>>>> 8459d1a1
     if len(merged) == 1:
         if not merged[0].suite.doc:
             merged[0].suite.doc = '[https://pabot.org/?ref=log|Pabot] result from %d executions.' % len(result_files)
